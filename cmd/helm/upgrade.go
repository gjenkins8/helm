--- conflicted
+++ resolved
@@ -120,11 +120,8 @@
 					instClient.SubNotes = client.SubNotes
 					instClient.Description = client.Description
 					instClient.DependencyUpdate = client.DependencyUpdate
-<<<<<<< HEAD
-=======
 					instClient.EnableDNS = client.EnableDNS
 
->>>>>>> e007c900
 					rel, err := runInstall(args, instClient, valueOpts, out)
 					if err != nil {
 						return err
